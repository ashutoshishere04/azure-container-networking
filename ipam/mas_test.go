--- conflicted
+++ resolved
@@ -283,10 +283,5 @@
 
 	if pool.Priority != 1 {
 		t.Fatalf("Incorrect interface priority. expected: %d, actual %d", 1, pool.Priority)
-<<<<<<< HEAD
-	}	
-=======
-	}
-
->>>>>>> 6bcafb17
+	}
 }